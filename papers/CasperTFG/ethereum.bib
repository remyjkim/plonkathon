<<<<<<< HEAD
@inproceedings{Castro_Liskov_1999_pbft,
  title = {{Practical Byzantine Fault Tolerance}},
  author = {{Miguel Castro and Barbara Liskov}},
  url = "http://pmg.lcs.mit.edu/papers/osdi99.pdf",
  year = "1999",
  month = "February",
  booktitle = {{Proceedings of the Third Symposium on Operating Systems Design and Implementation}},
  address = "New Orleans, USA",
}
=======
@article{Fischer_Lynch_Paterson_FLP_Impossibility_1985,
  title = {{Impossibility of Distributed Consensus with One Faulty Process}},
  author = "Michael J. Fischer and Nancy A. Lynch and Michael S. Paterson",
  url = "https://groups.csail.mit.edu/tds/papers/Lynch/jacm85.pdf",
  journal = {{Journal of the Assccktion for Computing Machinery}},
  volume = "32", 
  number = "2",
  year = "1985",
  month = "April",
  pages = 374–382,
>>>>>>> 13048cfe

@MISC{GHOST,
  TITLE = {Secure High-Rate Transaction Processing in Bitcoin},
  author = {Yonatan Sompolinsky and Aviv Zohar},
  URL = {https://eprint.iacr.org/2013/881.pdf},
  YEAR = {2013},
  Month = {12},
}

@MISC{nakamoto,
  TITLE = {Bitcoin: A Peer-to-Peer Electronic Cash Systems},
  author = {Satoshi Nakamoto},
  URL = {https://bitcoin.org/bitcoin.pdf},
  YEAR = {2008},
  Month = {11},
}

@misc{paxos,
  title={Paxos Made Moderately Complex},
  url={http://paxos.systems/},
}

@article{lamport_1998,
  title={The part-time parliament},
  volume={16},
  DOI={10.1145/279227.279229},
  number={2},
  journal={ACM Transactions on Computer Systems},
  author={Lamport, Leslie},
  year={1998},
  month={Jan},
  pages={133–169}
}

@INPROCEEDINGS{castro1999practical,
  AUTHOR = {Miguel Castro and Barbara Liskov and et. al},
  BOOKTITLE = {Proceedings of the Third Symposium on Operating Systems Design and Implementation},
  EDITOR = {Paul J. Leach and Margo Seltzer},
  LOCATION = {New Orleans},
  MONTH = {February},
  PAGES = {173--186},
  TITLE = {Practical Byzantine fault tolerance},
  VOLUME = {99},
  YEAR = {1999},
}


@ARTICLE{eyal2013,
  author    = {Ittay Eyal and
               Emin G{\"{u}}n Sirer},
  title     = {Majority is not Enough: Bitcoin Mining is Vulnerable},
  journal   = {CoRR},
  volume    = {abs/1311.0243},
  year      = {2013},
  url       = {http://arxiv.org/abs/1311.0243},
  timestamp = {Wed, 07 Jun 2017 14:41:57 +0200},
  biburl    = {http://dblp.uni-trier.de/rec/bib/journals/corr/EyalS13},
  bibsource = {dblp computer science bibliography, http://dblp.org}
}

@MISC{bitcoinwikipos,
  TITLE = {Bitcoin Wiki: Proof of Stake, Cunicula's Implementation and Meni's implementation},
  URL = {https://en.bitcoin.it/wiki/Proof_of_Stake#Cunicula.27s_Implementation_of_Mixed_Proof-of-Work_and_Proof-of-Stake},
  YEAR = {2017},
}

@MISC{slasher,
  AUTHOR = {Vitalik Buterin},
  TITLE = {Slasher: A Punitive Proof-of-Stake Algorithm},
  URL = {https://blog.ethereum.org/2014/01/15/slasher-a-punitive-proof-of-stake-algorithm/},
  YEAR = {2014},
}

@ARTICLE{sompolinsky2013accelerating,
  AUTHOR = {Sompolinsky, Yonatan and Zohar, Aviv},
  JOURNALTITLE = {IACR Cryptology ePrint Archive},
  NUMBER = {881},
  TITLE = {Accelerating Bitcoin's Transaction Processing. Fast Money Grows on Trees, Not Chains.},
  VOLUME = {2013},
  YEAR = {2013},
}

@MISC{kwon2014tendermint,
  AUTHOR = {Kwon, Jae},
  TITLE = {Tendermint: Consensus without mining},
  URL = {https://tendermint.com/static/docs/tendermint.pdf},
  YEAR = {2014},
}

@ARTICLE{monderer1996potential,
  AUTHOR = {Monderer, Dov and Shapley, Lloyd S},
  JOURNALTITLE = {Games and economic behavior},
  NUMBER = {1},
  PAGES = {124--143},
  TITLE = {Potential games},
  VOLUME = {14},
  YEAR = {1996},
}

@MISC{vasin2014blackcoin,
  AUTHOR = {Vasin, Pavel},
  TITLE = {Blackcoin's proof-of-stake protocol v2},
  URL = {http://blackcoin.co/blackcoin-pos-protocol-v2-whitepaper.pdf},
  YEAR = {2014},
}

@ARTICLE{king2012ppcoin,
  AUTHOR = {King, Sunny and Nadal, Scott},
  JOURNALTITLE = {self-published paper, August},
  TITLE = {Ppcoin: Peer-to-peer crypto-currency with proof-of-stake},
  URL = {https://decred.org/research/king2012.pdf},
  VOLUME = {19},
  YEAR = {2012},
}

@INPROCEEDINGS{bentov2016pos,
  AUTHOR = {Iddo Bentov and Ariel Gabizon and Alex Mizrahi},
  BOOKTITLE = {International Conference on Financial Cryptography and Data Security},
  EDITOR = {Radu Sion},
  ORGANIZATION = {Springer},
  PAGES = {142--157},
  TITLE = {Cryptocurrencies without proof of work},
  YEAR = {2016},
}

@INPROCEEDINGS{selfishminingBTC,
  AUTHOR = {Ayelet Sapirshtein and Yonatan Sompolinsky and Aviv Zohar},
  BOOKTITLE = {International Conference on Financial Cryptography and Data Security},
  EDITOR = {Radu Sion},
  ORGANIZATION = {Springer},
  PAGES = {515--532},
  TITLE = {Optimal selfish mining strategies in bitcoin},
  YEAR = {2016},
}

@MISC{minslashing,
  AUTHOR = {Vitalik Buterin},
  DAY = {02},
  MONTH = {03},
  TITLE = {Minimal Slashing Conditions},
  URL = {https://medium.com/@VitalikButerin/minimal-slashing-conditions-20f0b500fc6c},
  YEAR = {2017},
}

@MISC{truebit,
  AUTHOR = {Jason Teustch and Christian Reitwießner},
  DAY = {07},
  MONTH = {03},
  TITLE = {A scalable verification solution for blockchains},
  URL = {https://truebit.io/},
  YEAR = {2017},
}

@ARTICLE{ostrom2002,
  AUTHOR = {Ostrom, Elinor},
  JOURNALTITLE = {unpublished paper},
  PAGES = {15},
  TITLE = {Type of good and collective action},
  YEAR = {2002},
}

@MISC{barder14,
  AUTHOR = {Alice Lépissier and Owen Barder},
  DAY = {08},
  MONTH = {09},
  TITLE = {A Global Carbon Tax or Cap-and-Trade? Part 1: The Economic Arguments},
  URL = {https://www.cgdev.org/blog/global-carbon-tax-or-cap-and-trade-part-1-economic-arguments},
  YEAR = {2014},
}

@MISC{braveICO,
  AUTHOR = {Jon Southurst},
  DAY = {31},
  MONTH = {05},
  TITLE = {BAT Token Sale Causes Hours of Ethereum Network Delays},
  URL = {http://www.bitsonline.com/bat-sale-ethereum-network-delays/},
  YEAR = {2017},
}

@REPORT{ibm2011,
  AUTHOR = {Richard F. Freitas and Joe Slember and Wayne Sawdon and Lawrence Chiu},
  DAY = {22},
  INSTITUTION = {IBM},
  MONTH = {07},
  TITLE = {GPFS Scans 10 Billion Files in 43 Minutes},
  TYPE = {techreport},
  URL = {https://domino.research.ibm.com/library/CyberDig.nsf/papers/4A50C2D66A1F90F7852578E3005A2034/$File/rj10484.pdf},
  YEAR = {2011},
}

@MISC{infura,
  AUTHOR = {Consensys},
  DAY = {01},
  MONTH = {06},
  TITLE = {INFURA},
  URL = {https://infura.io},
  YEAR = {2017},
}

@MISC{spectrumetcalfe,
  AUTHOR = {Bob Briscoe, Andrew Odlyzko, and Benjamin Tilly},
  DAY = {01},
  MONTH = {06},
  TITLE = {Metcalfe's Law is Wrong},
  URL = {http://spectrum.ieee.org/computing/networks/metcalfes-law-is-wrong},
  YEAR = {2006},
}

@MISC{env-econ,
  AUTHOR = {Tim Haab},
  DAY = {23},
  MONTH = {06},
  TITLE = {The long run elasticity of demand for gas},
  URL = {http://www.env-econ.net/2008/06/the-long-run-el.html},
  YEAR = {2008},
}

@INPROCEEDINGS{cornell-position,
  AUTHOR = {Kyle Croman and Christian Decker and Ittay Eyal and Adem Efe Gencer and Ari Juels},
  BOOKTITLE = {3rd Workshop on Bitcoin and Blockchain Research},
  EDITOR = {Sarah Meiklejohn and Jeremy Clark},
  ORGANIZATION = {International Financial Cryptography Association},
  TITLE = {On Scaling Decentralized Blockchains},
  URL = {http://fc16.ifca.ai/bitcoin/papers/CDE+16.pdf},
  YEAR = {2017},
}

@MISC{medium-codetract,
  AUTHOR = {CodeTract},
  DAY = {01},
  MONTH = {06},
  TITLE = {BAT ICO, USD 35 million in 24 seconds, gas and gasPrice},
  URL = {https://medium.com/@codetractio/bat-ico-usd-35-million-in-24-seconds-gas-and-gasprice-6cdde370a615},
  YEAR = {2017},
}

@MISC{vitalik-uncle-rate,
  AUTHOR = {Vitalik Buterin},
  DAY = {31},
  MONTH = {10},
  TITLE = {Uncle Rate and Transaction Fee Analysis},
  URL = {https://blog.ethereum.org/2016/10/31/uncle-rate-transaction-fee-analysis/},
  YEAR = {2016},
}

@MISC{vitalik-twitter1,
  AUTHOR = {Vitalik Buterin},
  DAY = {03},
  MONTH = {06},
  TITLE = {Tweet},
  URL = {https://twitter.com/VitalikButerin/status/871218258212290560},
  YEAR = {2017},
}

@MISC{reddit-rec-miners,
  AUTHOR = {Hudson Jameson},
  DAY = {31},
  MONTH = {05},
  TITLE = {Recommendations to miners to change gas limit and gas price settings},
  URL = {https://www.reddit.com/r/ethereum/comments/6ehp60/recommendations_to_miners_to_change_gas_limit_and/},
  YEAR = {2017},
}

@MISC{coindesk-btc-txn-fee,
  AUTHOR = {Danny Bradbury},
  DAY = {28},
  MONTH = {02},
  TITLE = {Bitcoin Transaction Fees To Be Slashed Tenfold},
  URL = {http://www.coindesk.com/bitcoin-transaction-fees-slashed-tenfold/},
  YEAR = {2014},
}

@MISC{vitalik-coord,
  AUTHOR = {Vitalik Buterin},
  DAY = {08},
  MONTH = {05},
  TITLE = {Engineering Security Through Coordination Problems},
  URL = {http://vitalik.ca/general/2017/05/08/coordination_problems.html},
  YEAR = {2017},
}

@MISC{etherchaingas,
  AUTHOR = {Etherchain},
  DAY = {01},
  MONTH = {May},
  TITLE = {Economic gas price estimation},
  URL = {https://etherchain.org/statistics/gasPrice},
  YEAR = {2017},
}

@MISC{40years,
  AUTHOR = {Karl Rupp},
  DAY = {25},
  MONTH = {06},
  TITLE = {40 Years of Microprocessor Trend Data},
  URL = {https://www.karlrupp.net/2015/06/40-years-of-microprocessor-trend-data/},
  YEAR = {2015},
}

@MISC{wiki:runaway,
  AUTHOR = {Wikipedia},
  NOTE = {[Online; accessed 5-May-2017]},
  TITLE = {Runaway climate change --- Wikipedia{,} The Free Encyclopedia},
  URL = {https://en.wikipedia.org/w/index.php?title=Runaway_climate_change&oldid=776345569},
  YEAR = {2017},
}

@MISC{wood2014ethereum,
  AUTHOR = {Gavin Wood},
  TITLE = {Ethereum: A Secure Decentralized Generalized Transaction Ledger},
  URL = {http://yellowpaper.io/},
  YEAR = {2014},
}

@ARTICLE{weitzman1974prices,
  AUTHOR = {Martin L Weitzman},
  JOURNALTITLE = {The review of economic studies},
  NUMBER = {4},
  PAGES = {477--491},
  TITLE = {Prices vs. quantities},
  VOLUME = {41},
  YEAR = {1974},
}

@MISC{bip:141,
  AUTHOR = {Eric Lombrozo, Johnson Lau, and Pieter Wuille},
  DAY = {21},
  MONTH = {12},
  TITLE = {BIP 141: Segregated Witness},
  URL = {https://github.com/bitcoin/bips/blob/master/bip-0141.mediawiki},
  YEAR = {2015},
}

@BOOK{knight1921risk,
  AUTHOR = {Knight, Frank H},
  PUBLISHER = {Courier Corporation},
  TITLE = {Risk, uncertainty and profit},
  YEAR = {1921},
}

@INPROCEEDINGS{fc17ai,
  AUTHOR = {McCorry, Patrick and Shahandashti, Siamak F. and Hao, Feng},
  BOOKTITLE = {Proceedings of Financial Cryptography and Data Security},
  EDITOR = {Rainer Böhme and Tatsuaki Okamoto},
  ORGANIZATION = {International Financial Cryptography Association},
  TITLE = {A Smart Contract for Boardroom Voting with Maximum Voter Privacy},
  URL = {http://fc17.ifca.ai/preproceedings/paper_80.pdf},
  YEAR = {2017},
}

@ARTICLE{vigna13fibonacci,
  AUTHOR = {Sebastiano Vigna},
  JOURNALTITLE = {CoRR},
  TITLE = {Fibonacci Binning},
  URL = {http://arxiv.org/abs/1312.3749},
  VOLUME = {abs/1312.3749},
  YEAR = {2013},
}

@MISC{wiki:ricochet,
  AUTHOR = {Wikipedia},
  NOTE = {[Online; accessed 28-February-2017]},
  TITLE = {Ricochet (software) --- Wikipedia{,} The Free Encyclopedia},
  URL = {https://en.wikipedia.org/w/index.php?title=Ricochet_(software)&oldid=755044411},
  YEAR = {2016},
}

@ARTICLE{darknet,
  AUTHOR = {Manlio De Domenico and Alex Arenas},
  DOI = {10.1103/PhysRevE.95.022313},
  ISSUE = {2},
  JOURNALTITLE = {Phys. Rev. E},
  MONTH = {Feb},
  PAGES = {022313},
  TITLE = {Modeling structure and resilience of the dark network},
  URL = {http://link.aps.org/doi/10.1103/PhysRevE.95.022313},
  VOLUME = {95},
  YEAR = {2017},
}

@ARTICLE{borgatti1998network,
  AUTHOR = {Borgatti, Stephen P and Jones, Candace and Everett, Martin G},
  JOURNALTITLE = {Connections},
  NUMBER = {2},
  PAGES = {27--36},
  TITLE = {Network measures of social capital},
  VOLUME = {21},
  YEAR = {1998},
}

@MISC{wiki:torchat,
  AUTHOR = {Wikipedia},
  NOTE = {[Online; accessed 28-February-2017]},
  TITLE = {TorChat --- Wikipedia{,} The Free Encyclopedia},
  URL = {https://en.wikipedia.org/w/index.php?title=TorChat&oldid=728783759},
  YEAR = {2016},
}

@MISC{wiki:tormessenger,
  AUTHOR = {Wikipedia},
  NOTE = {[Online; accessed 28-February-2017]},
  TITLE = {Tor (anonymity network) --- Wikipedia{,} The Free Encyclopedia},
  URL = {https://en.wikipedia.org/w/index.php?title=Tor_(anonymity_network)#Tor_Messenger&oldid=767770868},
  YEAR = {2017},
}

@REPORT{pagerank,
  ABSTRACT = {The importance of a Web page is an inherently subjective matter, which depends on the readers interests, knowledge and attitudes. But there is still much that can be said objectively about the relative importance of Web pages. This paper describes PageRank, a mathod for rating Web pages objectively and mechanically, effectively measuring the human interest and attention devoted to them. We compare PageRank to an idealized random Web surfer. We show how to efficiently compute PageRank for large numbers of pages. And, we show how to apply PageRank to search and to user navigation.},
  AUTHOR = {Lawrence Page and Sergey Brin and Rajeev Motwani and Terry Winograd},
  INSTITUTION = {Stanford InfoLab},
  MONTH = {November},
  NOTE = {Previous number = SIDL-WP-1999-0120},
  NUMBER = {1999-66},
  TITLE = {The PageRank Citation Ranking: Bringing Order to the Web.},
  TYPE = {Technical Report},
  URL = {http://ilpubs.stanford.edu:8090/422/},
  YEAR = {1999},
}

@BOOK{everton2012disrupting,
  AUTHOR = {Everton, Sean F},
  PUBLISHER = {Cambridge University Press},
  TITLE = {Disrupting dark networks},
  VOLUME = {34},
  YEAR = {2012},
}

@ARTICLE{broder2000graph,
  AUTHOR = {Andrei Broder and Ravi Kumar and Farzin Maghoul and Prabhakar Raghavan and Sridhar Rajagopalan and Raymie Stata and Andrew Tomkins and Janet Wiener},
  JOURNALTITLE = {Computer networks},
  NUMBER = {1},
  PAGES = {309--320},
  TITLE = {Graph structure in the web},
  VOLUME = {33},
  YEAR = {2000},
}

@ARTICLE{rfc7686,
  AUTHOR = {Appelbaum, Jacob and Muffet, Alex},
  ISSN = {2070-1721},
  JOURNALTITLE = {Internet Engineering Task Force RFC},
  MONTH = {Oct},
  TITLE = {The ``.onion'' Special-Use Domain Name},
  URL = {https://tools.ietf.org/html/rfc7686},
  VOLUME = {7686},
  YEAR = {2015},
}

@ARTICLE{clauset2009power,
  AUTHOR = {Clauset, Aaron and Shalizi, Cosma Rohilla and Newman, Mark EJ},
  JOURNALTITLE = {SIAM review},
  NUMBER = {4},
  PAGES = {661--703},
  TITLE = {Power-law distributions in empirical data},
  VOLUME = {51},
  YEAR = {2009},
}

@ARTICLE{meusel2015graph,
  AUTHOR = {Meusel, Robert and Vigna, Sebastiano and Lehmberg, Oliver and Bizer, Christian},
  JOURNALTITLE = {The Journal of Web Science},
  NUMBER = {1},
  TITLE = {The Graph Structure in the Web--Analyzed on Different Aggregation Levels},
  VOLUME = {1},
  YEAR = {2015},
}

@ARTICLE{Serrano2007,
  AUTHOR = {Serrano, M. Ángeles and Maguitman, Ana and Boguñá, Marián and Fortunato, Santo and Vespignani, Alessandro},
  DOI = {10.1145/1255438.1255442},
  ISSN = {1559-1131},
  JOURNALTITLE = {ACM Trans. Web},
  KEYWORDS = {Web graph structure, Web measurement, crawler biases, statistical analysis},
  MONTH = {08},
  NUMBER = {2},
  TITLE = {Decoding the Structure of the WWW: A Comparative Analysis of Web Crawls},
  URL = {http://doi.acm.org/10.1145/1255438.1255442},
  VOLUME = {1},
  YEAR = {2007},
}

@ARTICLE{bollobas2004robustness,
  AUTHOR = {Bollobás, Béla and Riordan, Oliver},
  JOURNALTITLE = {Internet Mathematics},
  NUMBER = {1},
  PAGES = {1--35},
  TITLE = {Robustness and vulnerability of scale-free random graphs},
  VOLUME = {1},
  YEAR = {2004},
}

@ARTICLE{barabasi1999emergence,
  AUTHOR = {Barabási, Albert-László and Albert, Réka},
  JOURNALTITLE = {science},
  NUMBER = {5439},
  PAGES = {509--512},
  TITLE = {Emergence of scaling in random networks},
  VOLUME = {286},
  YEAR = {1999},
}

@ARTICLE{willinger2013internet,
  AUTHOR = {Willinger, Walter and Roughan, Matthew},
  JOURNALTITLE = {ACM SIGCOMM eBook: Recent Advances in Networking},
  TITLE = {Internet topology research redux},
  YEAR = {2013},
}

@ARTICLE{willinger2009mathematics,
  AUTHOR = {Willinger, Walter and Alderson, David and Doyle, John C},
  JOURNALTITLE = {Notices of the AMS},
  NUMBER = {5},
  PAGES = {586--599},
  TITLE = {Mathematics and the internet: A source of enormous confusion and great potential},
  VOLUME = {56},
  YEAR = {2009},
}

@ARTICLE{pansiot1998routes,
  AUTHOR = {Jean-Jacques Pansiot and Dominique Grad},
  JOURNALTITLE = {ACM SIGCOMM Computer Communication Review},
  NUMBER = {1},
  PAGES = {41--50},
  TITLE = {On routes and multicast trees in the Internet},
  VOLUME = {28},
  YEAR = {1998},
}

@THESIS{jovanovic2001modeling,
  AUTHOR = {Jovanovic, Mihajlo A},
  INSTITUTION = {University of Cincinnati},
  TITLE = {Modeling large-scale peer-to-peer networks and a case study of Gnutella},
  TYPE = {mathesis},
  YEAR = {2001},
}

@ARTICLE{barabasi2000scale,
  AUTHOR = {Barabási, Albert-László and Albert, Réka and Jeong, Hawoong},
  JOURNALTITLE = {Physica A: Statistical Mechanics and its Applications},
  NUMBER = {1},
  PAGES = {69--77},
  TITLE = {Scale-free characteristics of random networks: the topology of the world-wide web},
  VOLUME = {281},
  YEAR = {2000},
}

@ARTICLE{siganos2003power,
  AUTHOR = {Siganos, Georgos and Faloutsos, Michalis and Faloutsos, Petros and Faloutsos, Christos},
  JOURNALTITLE = {IEEE/ACM Transactions on Networking (TON)},
  NUMBER = {4},
  PAGES = {514--524},
  TITLE = {Power laws and the AS-level internet topology},
  VOLUME = {11},
  YEAR = {2003},
}

@ARTICLE{albert2001physics,
  AUTHOR = {Albert-László Barabási, July},
  JOURNALTITLE = {Physics Web http://www.physicsweb.org/article/world/14/7/09},
  TITLE = {The physics of the Web},
  YEAR = {2001},
}

@ARTICLE{cohen2001breakdown,
  AUTHOR = {Cohen, Reuven and Erez, Keren and Ben-Avraham, Daniel and Havlin, Shlomo},
  JOURNALTITLE = {Physical review letters},
  NUMBER = {16},
  PAGES = {3682},
  TITLE = {Breakdown of the Internet under intentional attack},
  VOLUME = {86},
  YEAR = {2001},
}

@ARTICLE{albert2000error,
  AUTHOR = {Albert, Réka and Jeong, Hawoong and Barabási, Albert-László},
  JOURNALTITLE = {Nature},
  NUMBER = {6794},
  PAGES = {378--382},
  TITLE = {Error and attack tolerance of complex networks},
  VOLUME = {406},
  YEAR = {2000},
}

@ARTICLE{adamic2000power,
  AUTHOR = {Adamic, Lada A and Huberman, Bernardo A},
  JOURNALTITLE = {Science},
  NUMBER = {5461},
  PAGES = {2115--2115},
  TITLE = {Power-law distribution of the world wide web},
  VOLUME = {287},
  YEAR = {2000},
}

@MISC{tormetrics,
  AUTHOR = {The Tor Project},
  MONTH = {January},
  TITLE = {TorMetrics --- Unique .onion addresses},
  URL = {https://metrics.torproject.org/hidserv-dir-onions-seen.html},
  YEAR = {2017},
}<|MERGE_RESOLUTION|>--- conflicted
+++ resolved
@@ -1,4 +1,3 @@
-<<<<<<< HEAD
 @inproceedings{Castro_Liskov_1999_pbft,
   title = {{Practical Byzantine Fault Tolerance}},
   author = {{Miguel Castro and Barbara Liskov}},
@@ -8,7 +7,7 @@
   booktitle = {{Proceedings of the Third Symposium on Operating Systems Design and Implementation}},
   address = "New Orleans, USA",
 }
-=======
+
 @article{Fischer_Lynch_Paterson_FLP_Impossibility_1985,
   title = {{Impossibility of Distributed Consensus with One Faulty Process}},
   author = "Michael J. Fischer and Nancy A. Lynch and Michael S. Paterson",
@@ -19,7 +18,7 @@
   year = "1985",
   month = "April",
   pages = 374–382,
->>>>>>> 13048cfe
+}
 
 @MISC{GHOST,
   TITLE = {Secure High-Rate Transaction Processing in Bitcoin},
